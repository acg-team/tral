# Byte-compiled / optimized / DLL files
__pycache__/
*.py[cod]

# C extensions
*.so

# Distribution / packaging
.Python
env/
bin/
build/
develop-eggs/
dist/
eggs/
lib/
lib64/
parts/
sdist/
var/
*.egg-info/
.installed.cfg
*.egg
.eggs

# Installer logs
pip-log.txt
pip-delete-this-directory.txt

# Unit test / coverage reports
htmlcov/
.tox/
.coverage
.cache
nosetests.xml
coverage.xml

# Translations
*.mo

# Mr Developer
.mr.developer.cfg
.project
.pydevproject

# Rope
.ropeproject

# Django stuff:
*.log
*.pot

# Sphinx documentation
docs/_build/

# Other stuff
.DS_Store
.vagrant

# IDE
.idea
.vscode

# Jupyter Notebook
<<<<<<< HEAD
*.ipynb

# Testfiles
my_test.py

# additionally
.gitignore
=======
*.ipynb
>>>>>>> 4ce820c1
<|MERGE_RESOLUTION|>--- conflicted
+++ resolved
@@ -62,7 +62,6 @@
 .vscode
 
 # Jupyter Notebook
-<<<<<<< HEAD
 *.ipynb
 
 # Testfiles
@@ -70,6 +69,3 @@
 
 # additionally
 .gitignore
-=======
-*.ipynb
->>>>>>> 4ce820c1
